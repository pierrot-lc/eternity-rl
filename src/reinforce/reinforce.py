from itertools import count
from pathlib import Path
from typing import Any

import torch
import torch.optim as optim
from torch.nn.parallel import DistributedDataParallel as DDP
from torch.nn.utils import clip_grad
from tqdm import tqdm

import wandb

from ..environment import EternityEnv
from ..mcts import SoftMCTS
from ..model import Policy
from .rollout_buffer import RolloutBuffer


class Reinforce:
    def __init__(
        self,
        env: EternityEnv,
        model: Policy | DDP,
        optimizer: optim.Optimizer,
        scheduler: optim.lr_scheduler.LinearLR,
        device: str,
        entropy_weight: float,
        clip_value: float,
        batch_size: int,
        batches_per_rollout: int,
        total_rollouts: int,
        advantage: str,
        mcts_max_depth: int,
        mcts_n_simulations: int,
        mcts_n_env_copies: int,
    ):
        self.env = env
        self.model = model
        self.optimizer = optimizer
        self.scheduler = scheduler
        self.device = device
        self.entropy_weight = entropy_weight
        self.clip_value = clip_value
        self.batch_size = batch_size
        self.batches_per_rollout = batches_per_rollout
        self.total_rollouts = total_rollouts
        self.advantage = advantage
        self.mcts_max_depth = mcts_max_depth
        self.mcts_n_simulations = mcts_n_simulations
<<<<<<< HEAD
        self.mcts_n_env_copies = mcts_n_env_copies
        self.best_score = 0
=======
        self.best_score = 0.0
>>>>>>> 22454335

        # Instantiate the rollout buffer once.
        self.rollout_buffer = RolloutBuffer(
            buffer_size=self.env.batch_size,
            max_steps=self.env.max_steps,
            board_width=self.env.board_size,
            board_height=self.env.board_size,
            n_classes=self.env.n_classes,
            device=self.device,
        )

    @torch.inference_mode()
    def do_rollouts(self, sampling_mode: str, disable_logs: bool):
        """Simulates a bunch of rollouts and returns a prepared rollout buffer."""
        self.rollout_buffer.reset()
        states, _ = self.env.reset()
        tqdm_iter = tqdm(
            range(self.env.max_steps), desc="Rollout", leave=False, disable=disable_logs
        )
        tqdm_iter = iter(tqdm_iter)

        while not self.env.truncated and not torch.all(self.env.terminated):
            mcts = SoftMCTS(
                self.env,
                self.model,
                sampling_mode,
                self.mcts_depth,
                self.mcts_n_simulations,
                self.mcts_n_env_copies,
                self.device,
            )
            actions = mcts.run(disable_logs)
            new_states, rewards, _, _, infos = self.env.step(actions)
            self.rollout_buffer.store(
                states,
                actions,
                rewards,
                ~self.env.terminated | infos["just_won"],
            )

            states = new_states
            next(tqdm_iter)

        self.rollout_buffer.finalize(self.advantage)
        matches = self.env.max_matches / self.env.best_matches
        self.best_score = max(self.best_score, matches.max().cpu().item())
        tqdm_iter.close()

    def compute_loss(self, sample: dict[str, torch.Tensor]) -> dict[str, torch.Tensor]:
        losses = dict()
        for key, value in sample.items():
            sample[key] = value.to(self.device)

        _, sample["logprobs"], sample["entropies"] = self.model(
            sample["states"], "sample", sample["actions"]
        )

        sample["entropies"][:, 0] *= 1.0
        sample["entropies"][:, 1] *= 0.5
        sample["entropies"][:, 2] *= 0.1
        sample["entropies"][:, 3] *= 0.1
        sample["entropies"] = sample["entropies"].sum(dim=1)

        losses["policy"] = -(
            sample["logprobs"] * sample["advantages"].unsqueeze(1).detach()
        ).mean()
        losses["entropy"] = -self.entropy_weight * sample["entropies"].mean()
        losses["total"] = sum(losses.values())
        return losses

    def do_batch_update(self):
        """Performs a batch update on the model."""
        self.model.train()
        self.optimizer.zero_grad()

        sample = self.rollout_buffer.sample(self.batch_size)
        losses = self.compute_loss(sample)
        losses["total"].backward()

        clip_grad.clip_grad_norm_(self.model.parameters(), self.clip_value)
        self.optimizer.step()

    def launch_training(
        self,
        group: str,
        config: dict[str, Any],
        mode: str = "online",
        eval_every: int = 10,
    ):
        """Launches the training loop.

        ---
        Args:
            group: The name of the group for the run.
                Useful for grouping runs together.
            config: The configuration of the run.
                Only used for logging purposes.
            mode: The mode of the run. Can be:
                - "online": The run is logged online to W&B.
                - "offline": The run is logged offline to W&B.
                - "disabled": The run does not produce any output.
                    Useful for multi-GPU training.
            eval_every: The number of rollouts between each evaluation.
        """
        disable_logs = mode == "disabled"
        with wandb.init(
            project="eternity-rl",
            entity="pierrotlc",
            group=group,
            config=config,
            mode=mode,
        ) as run:
            self.model.to(self.device)

            if not disable_logs:
                if isinstance(self.model, DDP):
                    self.model.module.summary(self.device)
                else:
                    self.model.summary(self.device)
                print(f"Launching training on device {self.device}.")

            # Log gradients and model parameters.
            run.watch(self.model)

            # Infinite loop if n_batches is -1.
            iter = count(0) if self.total_rollouts == -1 else range(self.total_rollouts)

            for i in tqdm(iter, desc="Epoch", disable=disable_logs):
                self.model.train()
                self.do_rollouts(sampling_mode="sample", disable_logs=disable_logs)
                for _ in tqdm(
                    range(self.batches_per_rollout),
                    desc="Batch",
                    leave=False,
                    disable=disable_logs,
                ):
                    self.do_batch_update()
                self.scheduler.step()

                if i % eval_every == 0 and not disable_logs:
                    metrics = self.evaluate()
                    run.log(metrics)

                    self.save_model("model.pt")
                    self.env.save_best_env("board.png")
                    run.log(
                        {
                            "best board": wandb.Image("board.png"),
                        }
                    )

    def evaluate(self) -> dict[str, Any]:
        """Evaluates the model and returns some computed metrics."""
        metrics = dict()
        self.model.train()

        self.do_rollouts(sampling_mode="sample", disable_logs=False)

        matches = self.env.max_matches / self.env.best_matches
        metrics["matches/mean"] = matches.mean()
        metrics["matches/max"] = matches.max()
        metrics["matches/min"] = matches.min()
        metrics["matches/hist"] = wandb.Histogram(matches.cpu().numpy())

        episodes_len = self.rollout_buffer.mask_buffer.float().sum(dim=1)
        metrics["ep-len/mean"] = episodes_len.mean()
        metrics["ep-len/max"] = episodes_len.max()
        metrics["ep-len/min"] = episodes_len.min()
        metrics["ep-len/hist"] = wandb.Histogram(episodes_len.cpu().numpy())

        # Compute losses.
        sample = self.rollout_buffer.sample(self.batch_size)
        losses = self.compute_loss(sample)
        for k, v in losses.items():
            metrics[f"loss/{k}"] = v
        metrics["loss/learning-rate"] = self.scheduler.get_last_lr()[0]
        metrics["loss/mcts-depth"] = self.mcts_depth

        # Compute the gradient mean and maximum values.
        losses["total"].backward()
        grads = []
        for p in self.model.parameters():
            if p.grad is not None:
                grads.append(p.grad.data.abs().mean().item())

        metrics["global-gradients/mean"] = sum(grads) / (len(grads) + 1)
        metrics["global-gradients/max"] = max(grads)
        metrics["global-gradients/hist"] = wandb.Histogram(grads)

        for name, value in metrics.items():
            if isinstance(value, torch.Tensor):
                metrics[name] = value.cpu().item()

        return metrics

    def save_model(self, filepath: Path | str):
        model_state = self.model.state_dict()
        optimizer_state = self.optimizer.state_dict()
        torch.save(
            {
                "model": model_state,
                "optimizer": optimizer_state,
            },
            filepath,
        )

    @property
    def mcts_depth(self) -> int:
        """Gradually increment depth search when the model is doing well."""
        return int(self.best_score * self.mcts_max_depth)<|MERGE_RESOLUTION|>--- conflicted
+++ resolved
@@ -47,12 +47,8 @@
         self.advantage = advantage
         self.mcts_max_depth = mcts_max_depth
         self.mcts_n_simulations = mcts_n_simulations
-<<<<<<< HEAD
         self.mcts_n_env_copies = mcts_n_env_copies
-        self.best_score = 0
-=======
         self.best_score = 0.0
->>>>>>> 22454335
 
         # Instantiate the rollout buffer once.
         self.rollout_buffer = RolloutBuffer(
